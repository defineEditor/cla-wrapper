module.exports = {
<<<<<<< HEAD
    "env": {
        "browser": true,
        "es6": true,
        "node": true,
        "jest/globals": true
    },
    "extends": ["eslint:recommended", "standard"],
    "globals": {
        "Atomics": "readonly",
        "SharedArrayBuffer": "readonly"
    },
    "parserOptions": {
        "ecmaVersion": 11,
        "sourceType": "module"
    },
    plugins: ["jest", "standard"],
    "rules": {
=======
    root: true,
    parser: '@typescript-eslint/parser',
    plugins: [
        '@typescript-eslint',
    ],
    extends: [
        'eslint:recommended',
        'plugin:@typescript-eslint/eslint-recommended',
        'plugin:@typescript-eslint/recommended',
        'standard-with-typescript'
    ],
    parserOptions: {
        ecmaVersion: 8,
        project: "./tsconfig.json",
        ecmaFeatures: {
            es6: true,
            modules: true
        }
    },
    rules: {
        // disable rules
        '@typescript-eslint/strict-boolean-expressions': 'off',
        '@typescript-eslint/no-explicit-any': 'off',
        'no-prototype-builtins': 'off',
        '@typescript-eslint/restrict-plus-operands': 'off',
        '@typescript-eslint/ban-types': 'off',
        // enable additional rules
        '@typescript-eslint/indent': ['error', 4, { SwitchCase: 1 }],
>>>>>>> 3d8aa182
        indent: ['error', 4, { SwitchCase: 1 }],
        'linebreak-style': ['error', 'unix'],
        semi: ['error', 'always'],
        '@typescript-eslint/semi': ['error', 'always'],
        'comma-dangle': 0,
        '@typescript-eslint/member-delimiter-style': ['error', {
            'multiline': {
                'delimiter': 'semi',
                'requireLast': true
            },
            'singleline': {
                'delimiter': 'semi',
                'requireLast': false
            }
        }]
    }
};<|MERGE_RESOLUTION|>--- conflicted
+++ resolved
@@ -1,27 +1,9 @@
 module.exports = {
-<<<<<<< HEAD
-    "env": {
-        "browser": true,
-        "es6": true,
-        "node": true,
-        "jest/globals": true
-    },
-    "extends": ["eslint:recommended", "standard"],
-    "globals": {
-        "Atomics": "readonly",
-        "SharedArrayBuffer": "readonly"
-    },
-    "parserOptions": {
-        "ecmaVersion": 11,
-        "sourceType": "module"
-    },
-    plugins: ["jest", "standard"],
-    "rules": {
-=======
     root: true,
     parser: '@typescript-eslint/parser',
     plugins: [
         '@typescript-eslint',
+        'jest'
     ],
     extends: [
         'eslint:recommended',
@@ -46,7 +28,6 @@
         '@typescript-eslint/ban-types': 'off',
         // enable additional rules
         '@typescript-eslint/indent': ['error', 4, { SwitchCase: 1 }],
->>>>>>> 3d8aa182
         indent: ['error', 4, { SwitchCase: 1 }],
         'linebreak-style': ['error', 'unix'],
         semi: ['error', 'always'],
